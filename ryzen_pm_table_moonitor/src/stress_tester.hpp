--- conflicted
+++ resolved
@@ -151,11 +151,7 @@
                 }
             }
             if (is_prime) {
-<<<<<<< HEAD
-                primes.emplace_back(num*3);
-=======
                 primes.push_back(std::chrono::milliseconds(num*2));
->>>>>>> dfe9a8e1
             }
             num += 2;
         }
