#include <chrono>
#include <iostream>
#include <spdlog/spdlog.h>
#include <thread>
#include <vector>
#include <map>
#include <fstream>
#include <optional>
#include <functional> // NEW: For std::function

#include "imgui.h"
#include "imgui_impl_glfw.h"
#include "imgui_impl_opengl3.h"
#include "implot.h"
#include <GLFW/glfw3.h>
#include <boost/pfr.hpp>
#include <string>
#include <taskflow/taskflow.hpp>
#include <taskflow/algorithm/pipeline.hpp>
#include <type_traits>
#include "pm_table_reader.hpp"
#include "stress_tester.hpp"
#include "analysis_manager.hpp"
#include "analysis.hpp"
#include "jitter_monitor.hpp"
#include <atomic> // For the stop flag
#include <algorithm> // For std::find

// Include the toml++ header.
// Make sure toml.hpp is in your project's include path.
#include "toml++/toml.hpp"

#include "measurement_namer.hpp" // NEW: Include the new header for MeasurementNamer


// Required headers for thread scheduling and affinity
#include <sched.h>
#include <pthread.h>
#include <cstring> // For strerror


<<<<<<< HEAD
// NEW: A class to manage loading, saving, and accessing measurement names
class MeasurementNamer {
private:
    std::string filepath_;
    std::map<std::string, std::string> names_;
    std::mutex mutex_;

    // Helper to convert chess index to decimal
    static std::optional<int> from_chess_index(const std::string& chess_index) {
        if (chess_index.length() < 2 || !std::isalpha(chess_index[0])) {
            return std::nullopt;
        }
        char col_char = std::toupper(chess_index[0]);
        if (col_char < 'A' || col_char > 'P') {
            return std::nullopt;
        }
        int col = col_char - 'A';
        try {
            int row = std::stoi(chess_index.substr(1));
            return row * 16 + col;
        } catch (const std::exception&) {
            return std::nullopt;
        }
    }

public:
    explicit MeasurementNamer(std::string filepath) : filepath_(std::move(filepath)) {
        load_from_file();
    }

    // Convert an integer index to its chess notation (e.g., 263 -> "H32")
    static std::string to_chess_index(int index) {
        if (index < 0) return "Invalid";
        char col = 'A' + (index % 16);
        int row = (index / 16);
        return fmt::format("{}{}", col, row);
    }

    // NEW: Parses an index string.
    // If it starts with a digit, it's treated as a decimal index.
    // Otherwise, it's treated as a chess index.
    static std::optional<int> parse_index(const std::string& index_str) {
        if (index_str.empty()) {
            return std::nullopt;
        }
        if (std::isdigit(index_str[0])) {
            try {
                return std::stoi(index_str);
            } catch (const std::exception&) {
                return std::nullopt;
            }
        } else {
            return from_chess_index(index_str);
        }
    }

    void load_from_file() {
        std::lock_guard<std::mutex> lock(mutex_);
        try {
            toml::table tbl = toml::parse_file(filepath_);
            if (auto names_table = tbl["names"].as_table()) {
                for (auto&& [key, val] : *names_table) {
                    if (val.is_string()) {
                        names_[std::string(key)] = val.as_string()->get();
                    }
                }
                spdlog::info("Successfully loaded {} names from {}", names_.size(), filepath_);
            }
        } catch (const toml::parse_error& err) {
            spdlog::warn("Could not load names file '{}': {}. A new one will be created on save.", filepath_, err.description());
        }
    }

    void save_to_file() {
        std::lock_guard<std::mutex> lock(mutex_);
        toml::table names_table;
        for (const auto& [key, val] : names_) {
            names_table.insert(key, val);
        }

        toml::table root_table;
        root_table.insert("names", names_table);

        std::ofstream file(filepath_);
        if (file.is_open()) {
            file << root_table;
            spdlog::info("Saved names to {}", filepath_);
        } else {
            spdlog::error("Failed to open {} for writing.", filepath_);
        }
    }

    std::optional<std::string> get_name(const std::string& index_str) {
        std::optional<int> decimal_index = parse_index(index_str);
        if (!decimal_index) {
            return std::nullopt;
        }
        std::string chess_index = to_chess_index(*decimal_index);

        std::lock_guard<std::mutex> lock(mutex_);
        auto it = names_.find(chess_index);
        if (it != names_.end()) {
            return it->second;
        }
        return std::nullopt;
    }

    void set_name(const std::string& index_str, const std::string& name) {
        std::optional<int> decimal_index = parse_index(index_str);
        if (!decimal_index) {
            return;
        }
        std::string chess_index = to_chess_index(*decimal_index);

        std::lock_guard<std::mutex> lock(mutex_);
        if (name.empty()) {
            names_.erase(chess_index);
        } else {
            names_[chess_index] = name;
        }
    }
};

=======
>>>>>>> dfe9a8e1
// Helper function to create a scrolling buffer for plots
struct ScrollingBuffer {
    int              MaxSize;
    int              Offset;
    ImVector<ImVec2> Data;
    explicit ScrollingBuffer(int max_size = 2000) {
        MaxSize = max_size;
        Offset  = 0;
        Data.reserve(MaxSize);
    }
    void AddPoint(float x, float y) {
        if (Data.size() < MaxSize)
            Data.push_back(ImVec2(x, y));
        else {
            Data[Offset] = ImVec2(x, y);
            Offset       = (Offset + 1) % MaxSize;
        }
    }
    void Erase() {
        if (!Data.empty()) {
            Data.shrink(0);
            Offset = 0;
        }
    }
};

// Helper: Draw any struct in an ImGui table using Boost.PFR
template<typename T>
void DrawStructInTable(const char *table_id, const T &data) {
    if (!ImGui::BeginTable(table_id, 2, ImGuiTableFlags_Borders | ImGuiTableFlags_RowBg | ImGuiTableFlags_Resizable))
        return;
    ImGui::TableSetupColumn("Metric", ImGuiTableColumnFlags_WidthFixed);
    ImGui::TableSetupColumn("Value", ImGuiTableColumnFlags_WidthStretch);
    ImGui::TableHeadersRow();

    boost::pfr::for_each_field(data, [&](const auto &field, auto index) {
        auto member_name = boost::pfr::get_name<index, T>();
        ImGui::TableNextRow();
        ImGui::TableSetColumnIndex(0);
        ImGui::TextUnformatted(std::string(member_name).c_str());
        ImGui::TableSetColumnIndex(1);
        using FieldType = std::decay_t<decltype(field)>;
        if constexpr (std::is_same_v<FieldType, float>) {
            ImGui::Text("%02.2f", field);
        } else if constexpr (std::is_same_v<FieldType, std::vector<float>>) {
            if (field.empty()) {
                ImGui::TextUnformatted("[ ]");
            } else {
                ImGui::BeginChild((std::string(member_name) + "_child").c_str(),
                                  ImVec2(0, ImGui::GetTextLineHeightWithSpacing() * 1.5f), false,
                                  ImGuiWindowFlags_HorizontalScrollbar);
                for (size_t i = 0; i < field.size(); ++i) {
                    if (i > 0)
                        ImGui::SameLine();
                    ImGui::Text("%02.2f", field[i]);
                }
                ImGui::EndChild();
            }
        } else {
            ImGui::TextUnformatted("Unsupported Type");
        }
    });
    ImGui::EndTable();
}

// Helper function to generate distinct colors for the cores
ImVec4 generate_color_for_core(int core_id) {
    float hue = static_cast<float>(core_id) * 0.61803398875f; // Golden ratio
    hue = fmodf(hue, 1.0f);
    ImVec4 color;
    ImGui::ColorConvertHSVtoRGB(hue, 0.85f, 0.95f, color.x, color.y, color.z);
    color.w = 1.0f;
    return color;
}

void RenderTextWithOutline(const char* text, const ImVec4& text_color)
{
    // Get the current draw list and cursor position
    ImDrawList* draw_list = ImGui::GetWindowDrawList();
    ImVec2 text_pos = ImGui::GetCursorScreenPos();

    // Calculate text size to advance the cursor and for hover detection
    ImVec2 text_size = ImGui::CalcTextSize(text);

    // Define colors
    ImU32 outline_col = IM_COL32(0, 0, 0, 255); // Black
    ImU32 text_col = ImGui::ColorConvertFloat4ToU32(text_color);

    // --- Render the outline ---
    // A 1-pixel outline is achieved by drawing the text in black at 4 diagonal locations.
    draw_list->AddText(ImVec2(text_pos.x - 1, text_pos.y - 1), outline_col, text);
    draw_list->AddText(ImVec2(text_pos.x + 1, text_pos.y - 1), outline_col, text);
    draw_list->AddText(ImVec2(text_pos.x - 1, text_pos.y + 1), outline_col, text);
    draw_list->AddText(ImVec2(text_pos.x + 1, text_pos.y + 1), outline_col, text);

    // --- Render the main text ---
    draw_list->AddText(text_pos, text_col, text);

    // --- Advance cursor and handle interaction ---
    // Use an InvisibleButton over the same area. This does two things:
    // 1. It advances the ImGui cursor by the size of the text, so the next item won't overlap.
    // 2. It makes the area interactive, so ImGui::IsItemHovered() works correctly.
    ImGui::InvisibleButton(text, text_size);
}


// Helper function to render the detailed content for a given cell.
// UPDATED with an 'is_editable' flag to differentiate between hover tooltips and pinned windows.
void RenderCellDetails(int index, const CellStats& stats, const StressTester& stress_tester, const std::vector<ImVec4>& core_colors, MeasurementNamer& namer, bool is_editable) {
    std::string chess_index = MeasurementNamer::to_chess_index(index);


    // --- UPDATED: Display/Edit Measurement Name Conditionally ---
    std::string current_name = namer.get_name(chess_index).value_or("");

    if (is_editable) {
        // --- Editable version for the pinned window ---
        // Use a static buffer to hold the text being edited.
        static char name_buffer[128];
        strncpy(name_buffer, current_name.c_str(), sizeof(name_buffer) - 1);
        name_buffer[sizeof(name_buffer) - 1] = '\0';

        // Set a reasonable fixed width for the input text to avoid layout issues.
        ImGui::SetNextItemWidth(ImGui::GetContentRegionAvail().x - ImGui::CalcTextSize("Save").x - ImGui::GetStyle().FramePadding.x * 3);
        if (ImGui::InputText("Name", name_buffer, sizeof(name_buffer), ImGuiInputTextFlags_EnterReturnsTrue)) {
            namer.set_name(chess_index, std::string(name_buffer));
            namer.save_to_file();
        }
        ImGui::SameLine();
        if (ImGui::Button("Save")) {
            namer.set_name(chess_index, std::string(name_buffer));
            namer.save_to_file();
        }
    } else {
        // --- Read-only version for the hover tooltip ---
        // Just display the name using a label. This is safe for auto-sizing windows.
        if (!current_name.empty()) {
            ImGui::LabelText("Name", "%s", current_name.c_str());
        }
    }
    ImGui::Text("Index: %5d, Bytes: %5d .. %5d", index, index * 4, index * 4 + 3);
    ImGui::Text("Chess Index: %s", chess_index.c_str());

    ImGui::Separator();
    ImGui::Text("Live: %8.3f", stats.current_val);
    ImGui::Text("Min:  %8.3f", stats.min_val);
    ImGui::Text("Max:  %8.3f", stats.max_val);
    ImGui::Text("Mean: %8.3f", stats.mean);
    ImGui::Text("StdDev: %8.3f", stats.get_stddev());
    ImGui::Separator();

    // --- Display top 4 correlated cores in a table ---
    ImGui::Text("Top Correlated Cores:");
    if (ImGui::BeginTable("CorrTable", 3, ImGuiTableFlags_Borders | ImGuiTableFlags_RowBg | ImGuiTableFlags_SizingStretchSame)) {
        ImGui::TableSetupColumn("Core");
        ImGui::TableSetupColumn("Strength");
        ImGui::TableSetupColumn("Quality");
        ImGui::TableHeadersRow();
        for (const auto& corr_info : stats.top_correlations) {
            ImGui::TableNextRow();
            ImGui::TableSetColumnIndex(0);
            ImGui::TextColored(core_colors[corr_info.core_id], "%d", corr_info.core_id);
            ImGui::TableSetColumnIndex(1);
            ImGui::Text("%.3f", corr_info.correlation_strength);
            ImGui::TableSetColumnIndex(2);
            ImGui::Text("%.3f", corr_info.correlation_quality);
        }
        ImGui::EndTable();
    }


    // --- Realtime hover graph ---
    ImGui::Separator();
    ImGui::Text("History (%zu samples):", stats.history.size());
    if (stats.history.size() > 1) {
        std::vector<float> timestamps;
        std::vector<float> values;
        timestamps.reserve(stats.history.size());
        values.reserve(stats.history.size());
        long long first_ts = stats.history.front().timestamp_ns;
        for (const auto& sample : stats.history) {
            timestamps.push_back(static_cast<float>(sample.timestamp_ns - first_ts) / 1e9f);
            values.push_back(sample.value);
        }

        bool has_dominant_core = !stats.top_correlations.empty() && stress_tester.is_running();

        if (ImPlot::BeginPlot("##History", ImVec2(400, 200), ImPlotFlags_NoTitle | ImPlotFlags_NoLegend | ImPlotFlags_NoMouseText | (has_dominant_core ? ImPlotFlags_YAxis2 : 0) )) {
            // --- Phase 1: Setup all axes before plotting ---
            ImPlot::SetupAxis(ImAxis_X1, nullptr, ImPlotAxisFlags_NoTickLabels);
            ImPlot::SetupAxisLimits(ImAxis_X1, timestamps.front(), timestamps.back(), ImGuiCond_Always);

            // UPDATED: specify the y1 range to be the 10-percentile to 90-percentile
            // of the visible data plus 10% margin on both sides
            ImPlot::SetupAxis(ImAxis_Y1, "Value"); // Use manual limits instead of AutoFit

            // Create a copy for sorting to calculate percentiles
            auto sorted_values = values;
            std::ranges::sort(sorted_values);

            // Calculate 5th and 95th percentile indices
            size_t p10_idx = sorted_values.size() * 0.05;
            size_t p90_idx = sorted_values.size() * 0.95;

            // Handle case where p90_idx might be out of bounds for very small arrays
            if (p90_idx >= sorted_values.size()) p90_idx = sorted_values.size() - 1;

            float y_min_p = sorted_values[p10_idx];
            float y_max_p = sorted_values[p90_idx];

            // Calculate the margin as 20% of the percentile range
            float margin = (y_max_p - y_min_p) * 0.2f;

            // If the range is tiny, provide a default margin to avoid a flat view
            margin = (margin < 1e-5f) ? 1.0f : margin;

            ImPlot::SetupAxisLimits(ImAxis_Y1, y_min_p - margin, y_max_p + margin, ImGuiCond_Always);

            if (has_dominant_core) {
                ImPlot::SetupAxis(ImAxis_Y2, "Core State", ImPlotAxisFlags_Opposite);
                ImPlot::SetupAxisLimits(ImAxis_Y2, -0.1, 1.1, ImGuiCond_Always);
            }

            // --- Phase 2: Plot all data ---
            ImPlot::SetAxis(ImAxis_Y1);
            ImPlot::PlotLine("Value", timestamps.data(), values.data(), static_cast<int>(timestamps.size()));

            if (has_dominant_core) {
                std::vector<float> core_state_values;
                core_state_values.reserve(stats.history.size());

                const auto& top_core_info = stats.top_correlations[0];
                const auto& periods = stress_tester.get_periods();
                const auto stress_start_time = stress_tester.get_start_time();
                const long long stress_start_time_ns = std::chrono::duration_cast<std::chrono::nanoseconds>(stress_start_time.time_since_epoch()).count();
                // UPDATED: Use the period of the top core for the graph
                const long long period_ns = std::chrono::duration_cast<std::chrono::nanoseconds>(periods[top_core_info.core_id]).count();
                const long long work_duration_ns = period_ns / 3;

                for (const auto& sample : stats.history) {
                    long long time_since_start = sample.timestamp_ns - stress_start_time_ns;
                    float core_state = 0.0f;
                    if (time_since_start >= 0) {
                        long long phase_in_period = time_since_start % period_ns;
                        if (phase_in_period < work_duration_ns) {
                            core_state = 1.0f;
                        }
                    }
                    core_state_values.push_back(core_state);
                }

                ImPlot::SetAxis(ImAxis_Y2);
                ImPlot::PlotLine("Core State", timestamps.data(), core_state_values.data(), static_cast<int>(timestamps.size()));
            }
            ImPlot::EndPlot();
        }
    }
}

// ----------------------------------------------------------------------------
// Custom Worker Behavior to set high priority for a specific worker
// ----------------------------------------------------------------------------
class HighPriorityWorkerBehavior : public tf::WorkerInterface {
public:
    // This method is called by the executor before a worker thread enters the scheduling loop.
    void scheduler_prologue(tf::Worker& worker) override {

        // We will designate worker 0 as our high-priority, real-time worker.
        if (worker.id() == 0) {
            spdlog::info("Configuring high-priority scheduling for worker {}", worker.id());

            // --- ENABLE REAL-TIME SCHEDULING (from your old code) ---
            #if defined(__linux__)
            const int policy = SCHED_FIFO;
            sched_param params{};
            // Set a high priority (1-99 for SCHED_FIFO).
            params.sched_priority = 80;

            int ret = pthread_setschedparam(worker.thread().native_handle(), policy, &params);
            if (ret != 0) {
                spdlog::error("Failed to set thread scheduling policy for worker {}. Error: {}", worker.id(), strerror(ret));
                spdlog::warn("You may need to run with sudo or grant CAP_SYS_NICE capabilities.");
            } else {
                spdlog::info("Successfully set worker {} scheduling policy to SCHED_FIFO with priority {}", worker.id(), params.sched_priority);
            }

            // --- SET CPU AFFINITY (from your old code) ---
            cpu_set_t cpuset;
            CPU_ZERO(&cpuset);
            // Pin the thread to a specific core, e.g., core 3
            const int core_id = 3;
            CPU_SET(core_id, &cpuset);

            ret = pthread_setaffinity_np(worker.thread().native_handle(), sizeof(cpu_set_t), &cpuset);
            if (ret != 0) {
                spdlog::error("Failed to set CPU affinity for worker {}. Error: {}", worker.id(), strerror(ret));
            } else {
                spdlog::info("Successfully pinned worker {} to CPU {}", worker.id(), core_id);
            }
            #else
            spdlog::warn("Real-time scheduling is only implemented for Linux in this example.");
            #endif

        } else {
            spdlog::info("Worker {} starting with default scheduling.", worker.id());
        }
    }

    // This method is called after a worker leaves the scheduling loop.
    void scheduler_epilogue(tf::Worker& worker, std::exception_ptr) override {
        spdlog::info("Worker {} left the work-stealing loop.", worker.id());
    }
};

int main() {
    spdlog::info("Starting PM Table Monitor");

    // NEW: Instantiate the namer and load data from the TOML file.
    // Ensure "pm_table_names.toml" is in the same directory as the executable.
    MeasurementNamer namer("pm_table_names.toml");

    // Setup window
    if (!glfwInit()) {
        spdlog::error("Failed to initialize GLFW");
        return -1;
    }
    spdlog::info("GLFW initialized");

    glfwWindowHint(GLFW_CONTEXT_VERSION_MAJOR, 3);
    glfwWindowHint(GLFW_CONTEXT_VERSION_MINOR, 3);
    glfwWindowHint(GLFW_OPENGL_PROFILE, GLFW_OPENGL_CORE_PROFILE);

    GLFWwindow *window = glfwCreateWindow(1280, 720, "PM Table Monitor", nullptr, nullptr);
    if (window == nullptr) {
        spdlog::error("Failed to create GLFW window");
        glfwTerminate();
        return -1;
    }
    spdlog::info("GLFW window created");
    glfwMakeContextCurrent(window);
    // gladLoadGLLoader((GLADloadproc)glfwGetProcAddress);

    // Setup Dear ImGui context
    IMGUI_CHECKVERSION();
    ImGui::CreateContext();
    ImPlot::CreateContext();
    ImGuiIO &io = ImGui::GetIO();
    (void) io;

    // Setup Dear ImGui style
    ImGui::StyleColorsDark();

    // Setup Platform/Renderer backends
    ImGui_ImplGlfw_InitForOpenGL(window, true);
    ImGui_ImplOpenGL3_Init("#version 330");

    // 1. === Centralized Concurrency Setup ===
    const size_t num_workers = 4;
    tf::Executor executor(num_workers, tf::make_worker_interface<HighPriorityWorkerBehavior>());
    std::atomic<bool> stop_pipeline{false};

    // 2. === Instantiate Simplified Components ===
    StressTester stress_tester;
    AnalysisManager analysis_manager;
    PMTableReader pm_table_reader;

    // 3. === Define the Data Processing Pipeline ===

    // This is the number of concurrent data packets that can be "in-flight".
    const size_t num_concurrent_pipelines = 4;

    // The shared data buffer for the pipeline stages to communicate through.
    std::vector<TimestampedData> data_buffer(num_concurrent_pipelines);

    tf::Taskflow taskflow("PM_Table_Pipeline");
    tf::Pipeline pipeline(num_concurrent_pipelines,
        // Stage 1: Producer (Reads from file and WRITES to the shared buffer)
        tf::Pipe{tf::PipeType::SERIAL, [&](tf::Pipeflow& pf) {
            if (stop_pipeline.load(std::memory_order_relaxed)) {
                pf.stop();
                return;
            }

            static std::ifstream pm_table_file(pm_table_reader.pm_table_path_, std::ios::binary);
            static auto read_buffer = std::vector<float>(1024);
            static int bytes_to_read = -1;
            const std::chrono::microseconds target_period{1000};

            static JitterMonitor jitter_monitor(target_period.count(), 5000 /* samples before reporting */, 2500);
            static std::chrono::time_point<std::chrono::steady_clock> last_read_time = std::chrono::steady_clock::now();

            if (!pm_table_file.is_open()) {
                if(!stop_pipeline) spdlog::error("PMTableReader: Failed to open file: {}", pm_table_reader.pm_table_path_);
                stop_pipeline = true;
                pf.stop();
                return;
            }
            if (bytes_to_read == -1) {
                pm_table_file.read(reinterpret_cast<char*>(read_buffer.data()), read_buffer.size() * sizeof(float));
                int bytes_read = pm_table_file.gcount();
                if (bytes_read > 0) {
                     bytes_to_read = (bytes_read / sizeof(float)) * sizeof(float);
                     read_buffer.resize(bytes_read / sizeof(float));
                     spdlog::info("PMTableReader: Detected PM table size of {} bytes.", bytes_to_read);
                } else {
                     spdlog::error("PMTableReader: Failed to get initial PM table size.");
                     stop_pipeline = true;
                     pf.stop();
                     return;
                }
            }

            static auto next_wakeup = std::chrono::high_resolution_clock::now() + target_period;

            pm_table_file.clear();
            pm_table_file.seekg(0, std::ios::beg);
            std::this_thread::sleep_until(next_wakeup);

            auto timestamp = std::chrono::steady_clock::now();

            pm_table_file.read(reinterpret_cast<char*>(read_buffer.data()), bytes_to_read);

            if (pm_table_file.gcount() > 0) {
                long long timestamp_ns = std::chrono::duration_cast<std::chrono::nanoseconds>(timestamp.time_since_epoch()).count();

                // Place the result in the shared buffer at the current pipeline's line index.
                data_buffer[pf.line()] = {timestamp_ns, read_buffer};
            }
            long long period_us = std::chrono::duration_cast<std::chrono::microseconds>(timestamp - last_read_time).count();
            jitter_monitor.record_sample(period_us);
            last_read_time = timestamp;
            next_wakeup += target_period;
        }},

        // Stage 2: Consumer (READS from the shared buffer and processes data)
        tf::Pipe{tf::PipeType::PARALLEL, [&](const tf::Pipeflow& pf) {
            // Get a reference to the data produced by stage 1 on the same line.
            const TimestampedData& data = data_buffer[pf.line()];

            // 2a. Update the high-frequency analysis data
            analysis_manager.process_data_packet(data);

            // 2b. Update the decoded data for the GUI's "Decoded View" tab
            {
                std::lock_guard<std::mutex> lock(pm_table_reader.data_mutex_);
                pm_table_reader.latest_data_ = parse_pm_table_0x400005(data.data);
            }
        }}
    );


    // Add the pipeline to the main taskflow
    taskflow.composed_of(pipeline);

    // 4. === Run the Pipeline ===
    // This runs the pipeline indefinitely until pf.stop() is called.
    executor.run(taskflow);


    // Buffers for grouped plots
    // Frequencies
    std::vector<ScrollingBuffer> core_freq_buffers(8, ScrollingBuffer(2000));
    std::vector<ScrollingBuffer> core_freq_eff_buffers(8, ScrollingBuffer(2000));
    ScrollingBuffer              fclk_freq_buffer(2000), fclk_freq_eff_buffer(2000), uclk_freq_buffer(2000),
            memclk_freq_buffer(2000), gfx_freq_buffer(2000);

    // Powers
    std::vector<ScrollingBuffer> core_power_buffers(8, ScrollingBuffer(2000));
    ScrollingBuffer              vddcr_cpu_power_buffer(2000), vddcr_soc_power_buffer(2000), socket_power_buffer(2000),
            package_power_buffer(2000);

    // Temperatures
    std::vector<ScrollingBuffer> core_temp_buffers(8, ScrollingBuffer(2000));
    ScrollingBuffer              soc_temp_buffer(2000), peak_temp_buffer(2000), gfx_temp_buffer(2000);

    // Voltages
    std::vector<ScrollingBuffer> core_voltage_buffers(8, ScrollingBuffer(2000));
    ScrollingBuffer              peak_voltage_buffer(2000), max_soc_voltage_buffer(2000), gfx_voltage_buffer(2000),
            vid_limit_buffer(2000), vid_value_buffer(2000);

    // Limits and values (ppt, tdc, edc, etc.)
    ScrollingBuffer stapm_limit_buffer(2000), stapm_value_buffer(2000);
    ScrollingBuffer ppt_limit_buffer(2000), ppt_value_buffer(2000), ppt_limit_fast_buffer(2000),
            ppt_value_fast_buffer(2000), ppt_limit_apu_buffer(2000), ppt_value_apu_buffer(2000);
    ScrollingBuffer tdc_limit_buffer(2000), tdc_value_buffer(2000), tdc_limit_soc_buffer(2000),
            tdc_value_soc_buffer(2000);
    ScrollingBuffer edc_limit_buffer(2000), edc_value_buffer(2000);
    ScrollingBuffer thm_limit_buffer(2000), thm_value_buffer(2000);
    ScrollingBuffer fit_limit_buffer(2000), fit_value_buffer(2000);

    std::vector<ImVec4> core_colors;
    for(int i = 0; i < std::thread::hardware_concurrency(); ++i) {
        core_colors.push_back(generate_color_for_core(i));
    }
    // State for our new pinned windows. A vector of the cell indices we want to show.
    static std::vector<int> pinned_cell_indices;

    spdlog::info("Entering main loop");
    while (!glfwWindowShouldClose(window)) {
        float history = 10.0f;
        glfwPollEvents();

        // Start the Dear ImGui frame
        ImGui_ImplOpenGL3_NewFrame();
        ImGui_ImplGlfw_NewFrame();
        ImGui::NewFrame();
        static float t = 0;

        // disable demo windows in release build
#ifndef NDEBUG
        ImGui::ShowDemoWindow();
        ImPlot::ShowDemoWindow();
#endif

        // --- All analysis logic is GONE from the main loop ---
        // Get the latest results once to share between the grid and pinned windows
        auto analysis_results = analysis_manager.get_analysis_results();
        // Use an iterator-based loop so we can safely remove elements while iterating
        for (auto it = pinned_cell_indices.begin(); it != pinned_cell_indices.end(); ) {
            int pinned_index = *it;
            bool window_is_open = true; // Flag for the ImGui::Begin function

            // Ensure we don't try to access an out-of-bounds index
            if (pinned_index < analysis_results.size()) {
                // Create a unique title for each window
                std::string window_title = fmt::format("Pinned Cell Details (Index {})###PinnedWindow{}", pinned_index, pinned_index);

                // Render the window. Pass a pointer to our bool.
                // ImGui will set it to false if the user clicks the 'x' button.
                ImGui::Begin(window_title.c_str(), &window_is_open);

                // Call our refactored helper function to draw the content
                RenderCellDetails(pinned_index, analysis_results[pinned_index], stress_tester, core_colors, namer, true);

                ImGui::End();
            }

            // If the window was closed, remove its index from our vector and update the iterator
            if (!window_is_open) {
                it = pinned_cell_indices.erase(it);
            } else {
                // Otherwise, just move to the next item
                ++it;
            }
        }


        auto data = pm_table_reader.get_latest_data();
        if (data) {
            t += ImGui::GetIO().DeltaTime;

            // Frequencies
            for (size_t i = 0; i < data->core_freq.size() && i < core_freq_buffers.size(); ++i)
                core_freq_buffers[i].AddPoint(t, data->core_freq[i]);
            for (size_t i = 0; i < data->core_freq_eff.size() && i < core_freq_eff_buffers.size(); ++i)
                core_freq_eff_buffers[i].AddPoint(t, data->core_freq_eff[i]);
            fclk_freq_buffer.AddPoint(t, data->fclk_freq);
            fclk_freq_eff_buffer.AddPoint(t, data->fclk_freq_eff);
            uclk_freq_buffer.AddPoint(t, data->uclk_freq);
            memclk_freq_buffer.AddPoint(t, data->memclk_freq);
            gfx_freq_buffer.AddPoint(t, data->gfx_freq);

            // Powers
            for (size_t i = 0; i < data->core_power.size() && i < core_power_buffers.size(); ++i)
                core_power_buffers[i].AddPoint(t, data->core_power[i]);
            vddcr_cpu_power_buffer.AddPoint(t, data->vddcr_cpu_power);
            vddcr_soc_power_buffer.AddPoint(t, data->vddcr_soc_power);
            socket_power_buffer.AddPoint(t, data->socket_power);
            package_power_buffer.AddPoint(t, data->package_power);

            // Temperatures
            for (size_t i = 0; i < data->core_temp.size() && i < core_temp_buffers.size(); ++i)
                core_temp_buffers[i].AddPoint(t, data->core_temp[i]);
            soc_temp_buffer.AddPoint(t, data->soc_temp);
            peak_temp_buffer.AddPoint(t, data->peak_temp);
            gfx_temp_buffer.AddPoint(t, data->gfx_temp);

            // Voltages
            for (size_t i = 0; i < data->core_voltage.size() && i < core_voltage_buffers.size(); ++i)
                core_voltage_buffers[i].AddPoint(t, data->core_voltage[i]);
            peak_voltage_buffer.AddPoint(t, data->peak_voltage);
            max_soc_voltage_buffer.AddPoint(t, data->max_soc_voltage);
            gfx_voltage_buffer.AddPoint(t, data->gfx_voltage);
            vid_limit_buffer.AddPoint(t, data->vid_limit);
            vid_value_buffer.AddPoint(t, data->vid_value);

            // Limits and values
            stapm_limit_buffer.AddPoint(t, data->stapm_limit);
            stapm_value_buffer.AddPoint(t, data->stapm_value);
            ppt_limit_buffer.AddPoint(t, data->ppt_limit);
            ppt_value_buffer.AddPoint(t, data->ppt_value);
            ppt_limit_fast_buffer.AddPoint(t, data->ppt_limit_fast);
            ppt_value_fast_buffer.AddPoint(t, data->ppt_value_fast);
            ppt_limit_apu_buffer.AddPoint(t, data->ppt_limit_apu);
            ppt_value_apu_buffer.AddPoint(t, data->ppt_value_apu);
            tdc_limit_buffer.AddPoint(t, data->tdc_limit);
            tdc_value_buffer.AddPoint(t, data->tdc_value);
            tdc_limit_soc_buffer.AddPoint(t, data->tdc_limit_soc);
            tdc_value_soc_buffer.AddPoint(t, data->tdc_value_soc);
            edc_limit_buffer.AddPoint(t, data->edc_limit);
            edc_value_buffer.AddPoint(t, data->edc_value);
            thm_limit_buffer.AddPoint(t, data->thm_limit);
            thm_value_buffer.AddPoint(t, data->thm_value);
            fit_limit_buffer.AddPoint(t, data->fit_limit);
            fit_value_buffer.AddPoint(t, data->fit_value);
        }

        static ImGuiWindowFlags flags = ImGuiWindowFlags_NoDecoration | ImGuiWindowFlags_NoMove | ImGuiWindowFlags_NoSavedSettings | ImGuiWindowFlags_NoBringToFrontOnFocus;
        const ImGuiViewport* viewport = ImGui::GetMainViewport();
        ImGui::SetNextWindowPos(viewport->Pos);
        ImGui::SetNextWindowSize( viewport->Size);

#ifdef NDEBUG
        ImGui::Begin("PM Table Monitor", nullptr, flags);
#else
        ImGui::Begin("PM Table Monitor");
#endif
        if (ImGui::BeginTabBar("MainTabBar")) {

            // --- Tab 1: Decoded View ---
            if (ImGui::BeginTabItem("Decoded View")) {
                // Show current values in a table using Boost.PFR
                if (data) {
                    ImGui::TextUnformatted("Current PM Table Values:");
                    DrawStructInTable("PMTableDataTable", *data);
                }

                // Frequencies
                if (ImPlot::BeginPlot("Frequencies")) {
                    ImPlot::SetupAxes("Time", "Frequency (MHz)");
                    ImPlot::SetupAxisLimits(ImAxis_X1, t - history, t, ImGuiCond_Always);
                    for (size_t i = 0; i < core_freq_buffers.size(); ++i)
                        if (!core_freq_buffers[i].Data.empty())
                            ImPlot::PlotLine(("Core Freq " + std::to_string(i)).c_str(), &core_freq_buffers[i].Data[0].x,
                                             &core_freq_buffers[i].Data[0].y, core_freq_buffers[i].Data.size(), 0,
                                             core_freq_buffers[i].Offset, sizeof(ImVec2));
                    for (size_t i = 0; i < core_freq_eff_buffers.size(); ++i)
                        if (!core_freq_eff_buffers[i].Data.empty())
                            ImPlot::PlotLine(("Core EffFreq " + std::to_string(i)).c_str(), &core_freq_eff_buffers[i].Data[0].x,
                                             &core_freq_eff_buffers[i].Data[0].y, core_freq_eff_buffers[i].Data.size(), 0,
                                             core_freq_eff_buffers[i].Offset, sizeof(ImVec2));
                    if (!fclk_freq_buffer.Data.empty())
                        ImPlot::PlotLine("FCLK", &fclk_freq_buffer.Data[0].x, &fclk_freq_buffer.Data[0].y,
                                         fclk_freq_buffer.Data.size(), 0, fclk_freq_buffer.Offset, sizeof(ImVec2));
                    if (!fclk_freq_eff_buffer.Data.empty())
                        ImPlot::PlotLine("FCLK Eff", &fclk_freq_eff_buffer.Data[0].x, &fclk_freq_eff_buffer.Data[0].y,
                                         fclk_freq_eff_buffer.Data.size(), 0, fclk_freq_eff_buffer.Offset, sizeof(ImVec2));
                    if (!uclk_freq_buffer.Data.empty())
                        ImPlot::PlotLine("UCLK", &uclk_freq_buffer.Data[0].x, &uclk_freq_buffer.Data[0].y,
                                         uclk_freq_buffer.Data.size(), 0, uclk_freq_buffer.Offset, sizeof(ImVec2));
                    if (!memclk_freq_buffer.Data.empty())
                        ImPlot::PlotLine("MEMCLK", &memclk_freq_buffer.Data[0].x, &memclk_freq_buffer.Data[0].y,
                                         memclk_freq_buffer.Data.size(), 0, memclk_freq_buffer.Offset, sizeof(ImVec2));
                    if (!gfx_freq_buffer.Data.empty())
                        ImPlot::PlotLine("GFX Freq", &gfx_freq_buffer.Data[0].x, &gfx_freq_buffer.Data[0].y,
                                         gfx_freq_buffer.Data.size(), 0, gfx_freq_buffer.Offset, sizeof(ImVec2));
                    ImPlot::EndPlot();
                }

                // Powers
                if (ImPlot::BeginPlot("Powers")) {
                    ImPlot::SetupAxes("Time", "Power (W)");
                    ImPlot::SetupAxisLimits(ImAxis_X1, t - history, t, ImGuiCond_Always);
                    for (size_t i = 0; i < core_power_buffers.size(); ++i)
                        if (!core_power_buffers[i].Data.empty())
                            ImPlot::PlotLine(("Core Power " + std::to_string(i)).c_str(), &core_power_buffers[i].Data[0].x,
                                             &core_power_buffers[i].Data[0].y, core_power_buffers[i].Data.size(), 0,
                                             core_power_buffers[i].Offset, sizeof(ImVec2));
                    if (!vddcr_cpu_power_buffer.Data.empty())
                        ImPlot::PlotLine("VDDCR CPU", &vddcr_cpu_power_buffer.Data[0].x, &vddcr_cpu_power_buffer.Data[0].y,
                                         vddcr_cpu_power_buffer.Data.size(), 0, vddcr_cpu_power_buffer.Offset, sizeof(ImVec2));
                    if (!vddcr_soc_power_buffer.Data.empty())
                        ImPlot::PlotLine("VDDCR SOC", &vddcr_soc_power_buffer.Data[0].x, &vddcr_soc_power_buffer.Data[0].y,
                                         vddcr_soc_power_buffer.Data.size(), 0, vddcr_soc_power_buffer.Offset, sizeof(ImVec2));
                    if (!socket_power_buffer.Data.empty())
                        ImPlot::PlotLine("Socket", &socket_power_buffer.Data[0].x, &socket_power_buffer.Data[0].y,
                                         socket_power_buffer.Data.size(), 0, socket_power_buffer.Offset, sizeof(ImVec2));
                    if (!package_power_buffer.Data.empty())
                        ImPlot::PlotLine("Package", &package_power_buffer.Data[0].x, &package_power_buffer.Data[0].y,
                                         package_power_buffer.Data.size(), 0, package_power_buffer.Offset, sizeof(ImVec2));
                    ImPlot::EndPlot();
                }

                // Temperatures
                if (ImPlot::BeginPlot("Temperatures")) {
                    ImPlot::SetupAxes("Time", "Temperature (C)");
                    ImPlot::SetupAxisLimits(ImAxis_X1, t - history, t, ImGuiCond_Always);
                    for (size_t i = 0; i < core_temp_buffers.size(); ++i)
                        if (!core_temp_buffers[i].Data.empty())
                            ImPlot::PlotLine(("Core Temp " + std::to_string(i)).c_str(), &core_temp_buffers[i].Data[0].x,
                                             &core_temp_buffers[i].Data[0].y, core_temp_buffers[i].Data.size(), 0,
                                             core_temp_buffers[i].Offset, sizeof(ImVec2));
                    if (!soc_temp_buffer.Data.empty())
                        ImPlot::PlotLine("SoC", &soc_temp_buffer.Data[0].x, &soc_temp_buffer.Data[0].y,
                                         soc_temp_buffer.Data.size(), 0, soc_temp_buffer.Offset, sizeof(ImVec2));
                    if (!peak_temp_buffer.Data.empty())
                        ImPlot::PlotLine("Peak", &peak_temp_buffer.Data[0].x, &peak_temp_buffer.Data[0].y,
                                         peak_temp_buffer.Data.size(), 0, peak_temp_buffer.Offset, sizeof(ImVec2));
                    if (!gfx_temp_buffer.Data.empty())
                        ImPlot::PlotLine("GFX", &gfx_temp_buffer.Data[0].x, &gfx_temp_buffer.Data[0].y,
                                         gfx_temp_buffer.Data.size(), 0, gfx_temp_buffer.Offset, sizeof(ImVec2));
                    ImPlot::EndPlot();
                }

                // Voltages
                if (ImPlot::BeginPlot("Voltages")) {
                    ImPlot::SetupAxes("Time", "Voltage (V)");
                    ImPlot::SetupAxisLimits(ImAxis_X1, t - history, t, ImGuiCond_Always);
                    for (size_t i = 0; i < core_voltage_buffers.size(); ++i)
                        if (!core_voltage_buffers[i].Data.empty())
                            ImPlot::PlotLine(("Core Voltage " + std::to_string(i)).c_str(), &core_voltage_buffers[i].Data[0].x,
                                             &core_voltage_buffers[i].Data[0].y, core_voltage_buffers[i].Data.size(), 0,
                                             core_voltage_buffers[i].Offset, sizeof(ImVec2));
                    if (!peak_voltage_buffer.Data.empty())
                        ImPlot::PlotLine("Peak", &peak_voltage_buffer.Data[0].x, &peak_voltage_buffer.Data[0].y,
                                         peak_voltage_buffer.Data.size(), 0, peak_voltage_buffer.Offset, sizeof(ImVec2));
                    if (!max_soc_voltage_buffer.Data.empty())
                        ImPlot::PlotLine("Max SoC", &max_soc_voltage_buffer.Data[0].x, &max_soc_voltage_buffer.Data[0].y,
                                         max_soc_voltage_buffer.Data.size(), 0, max_soc_voltage_buffer.Offset, sizeof(ImVec2));
                    if (!gfx_voltage_buffer.Data.empty())
                        ImPlot::PlotLine("GFX", &gfx_voltage_buffer.Data[0].x, &gfx_voltage_buffer.Data[0].y,
                                         gfx_voltage_buffer.Data.size(), 0, gfx_voltage_buffer.Offset, sizeof(ImVec2));
                    if (!vid_limit_buffer.Data.empty())
                        ImPlot::PlotLine("VID Limit", &vid_limit_buffer.Data[0].x, &vid_limit_buffer.Data[0].y,
                                         vid_limit_buffer.Data.size(), 0, vid_limit_buffer.Offset, sizeof(ImVec2));
                    if (!vid_value_buffer.Data.empty())
                        ImPlot::PlotLine("VID Value", &vid_value_buffer.Data[0].x, &vid_value_buffer.Data[0].y,
                                         vid_value_buffer.Data.size(), 0, vid_value_buffer.Offset, sizeof(ImVec2));
                    ImPlot::EndPlot();
                }

                // Limits and values (PPT, TDC, EDC, etc.)
                if (ImPlot::BeginPlot("Limits & Values")) {
                    ImPlot::SetupAxes("Time", "Value");
                    ImPlot::SetupAxisLimits(ImAxis_X1, t - history, t, ImGuiCond_Always);
                    if (!stapm_limit_buffer.Data.empty())
                        ImPlot::PlotLine("STAPM Limit", &stapm_limit_buffer.Data[0].x, &stapm_limit_buffer.Data[0].y,
                                         stapm_limit_buffer.Data.size(), 0, stapm_limit_buffer.Offset, sizeof(ImVec2));
                    if (!stapm_value_buffer.Data.empty())
                        ImPlot::PlotLine("STAPM Value", &stapm_value_buffer.Data[0].x, &stapm_value_buffer.Data[0].y,
                                         stapm_value_buffer.Data.size(), 0, stapm_value_buffer.Offset, sizeof(ImVec2));
                    if (!ppt_limit_buffer.Data.empty())
                        ImPlot::PlotLine("PPT Limit", &ppt_limit_buffer.Data[0].x, &ppt_limit_buffer.Data[0].y,
                                         ppt_limit_buffer.Data.size(), 0, ppt_limit_buffer.Offset, sizeof(ImVec2));
                    if (!ppt_value_buffer.Data.empty())
                        ImPlot::PlotLine("PPT Value", &ppt_value_buffer.Data[0].x, &ppt_value_buffer.Data[0].y,
                                         ppt_value_buffer.Data.size(), 0, ppt_value_buffer.Offset, sizeof(ImVec2));
                    if (!ppt_limit_fast_buffer.Data.empty())
                        ImPlot::PlotLine("PPT Limit Fast", &ppt_limit_fast_buffer.Data[0].x, &ppt_limit_fast_buffer.Data[0].y,
                                         ppt_limit_fast_buffer.Data.size(), 0, ppt_limit_fast_buffer.Offset, sizeof(ImVec2));
                    if (!ppt_value_fast_buffer.Data.empty())
                        ImPlot::PlotLine("PPT Value Fast", &ppt_value_fast_buffer.Data[0].x, &ppt_value_fast_buffer.Data[0].y,
                                         ppt_value_fast_buffer.Data.size(), 0, ppt_value_fast_buffer.Offset, sizeof(ImVec2));
                    if (!ppt_limit_apu_buffer.Data.empty())
                        ImPlot::PlotLine("PPT Limit APU", &ppt_limit_apu_buffer.Data[0].x, &ppt_limit_apu_buffer.Data[0].y,
                                         ppt_limit_apu_buffer.Data.size(), 0, ppt_limit_apu_buffer.Offset, sizeof(ImVec2));
                    if (!ppt_value_apu_buffer.Data.empty())
                        ImPlot::PlotLine("PPT Value APU", &ppt_value_apu_buffer.Data[0].x, &ppt_value_apu_buffer.Data[0].y,
                                         ppt_value_apu_buffer.Data.size(), 0, ppt_value_apu_buffer.Offset, sizeof(ImVec2));
                    if (!tdc_limit_buffer.Data.empty())
                        ImPlot::PlotLine("TDC Limit", &tdc_limit_buffer.Data[0].x, &tdc_limit_buffer.Data[0].y,
                                         tdc_limit_buffer.Data.size(), 0, tdc_limit_buffer.Offset, sizeof(ImVec2));
                    if (!tdc_value_buffer.Data.empty())
                        ImPlot::PlotLine("TDC Value", &tdc_value_buffer.Data[0].x, &tdc_value_buffer.Data[0].y,
                                         tdc_value_buffer.Data.size(), 0, tdc_value_buffer.Offset, sizeof(ImVec2));
                    if (!tdc_limit_soc_buffer.Data.empty())
                        ImPlot::PlotLine("TDC Limit SoC", &tdc_limit_soc_buffer.Data[0].x, &tdc_limit_soc_buffer.Data[0].y,
                                         tdc_limit_soc_buffer.Data.size(), 0, tdc_limit_soc_buffer.Offset, sizeof(ImVec2));
                    if (!tdc_value_soc_buffer.Data.empty())
                        ImPlot::PlotLine("TDC Value SoC", &tdc_value_soc_buffer.Data[0].x, &tdc_value_soc_buffer.Data[0].y,
                                         tdc_value_soc_buffer.Data.size(), 0, tdc_value_soc_buffer.Offset, sizeof(ImVec2));
                    if (!edc_limit_buffer.Data.empty())
                        ImPlot::PlotLine("EDC Limit", &edc_limit_buffer.Data[0].x, &edc_limit_buffer.Data[0].y,
                                         edc_limit_buffer.Data.size(), 0, edc_limit_buffer.Offset, sizeof(ImVec2));
                    if (!edc_value_buffer.Data.empty())
                        ImPlot::PlotLine("EDC Value", &edc_value_buffer.Data[0].x, &edc_value_buffer.Data[0].y,
                                         edc_value_buffer.Data.size(), 0, edc_value_buffer.Offset, sizeof(ImVec2));
                    if (!thm_limit_buffer.Data.empty())
                        ImPlot::PlotLine("THM Limit", &thm_limit_buffer.Data[0].x, &thm_limit_buffer.Data[0].y,
                                         thm_limit_buffer.Data.size(), 0, thm_limit_buffer.Offset, sizeof(ImVec2));
                    if (!thm_value_buffer.Data.empty())
                        ImPlot::PlotLine("THM Value", &thm_value_buffer.Data[0].x, &thm_value_buffer.Data[0].y,
                                         thm_value_buffer.Data.size(), 0, thm_value_buffer.Offset, sizeof(ImVec2));
                    if (!fit_limit_buffer.Data.empty())
                        ImPlot::PlotLine("FIT Limit", &fit_limit_buffer.Data[0].x, &fit_limit_buffer.Data[0].y,
                                         fit_limit_buffer.Data.size(), 0, fit_limit_buffer.Offset, sizeof(ImVec2));
                    if (!fit_value_buffer.Data.empty())
                        ImPlot::PlotLine("FIT Value", &fit_value_buffer.Data[0].x, &fit_value_buffer.Data[0].y,
                                         fit_value_buffer.Data.size(), 0, fit_value_buffer.Offset, sizeof(ImVec2));
                    ImPlot::EndPlot();
                }

                ImGui::EndTabItem();
            }

            // --- Tab 3: Correlation Analysis (Now much simpler) ---
            if (ImGui::BeginTabItem("Correlation Analysis")) {
                if (stress_tester.is_running()) {
                    if (ImGui::Button("Stop Stress Threads")) { stress_tester.stop(); }
                } else {
                    if (ImGui::Button("Start Stress Threads")) { stress_tester.start(); }
                }
                ImGui::SameLine();
                if (ImGui::Button("Run Analysis")) {
                    if (stress_tester.is_running()) {
                        // 5. === Submit Analysis as a Detached Task ===
                        // This runs the heavy analysis on the executor without blocking the GUI or the pipeline.
                        executor.silent_async([&]() {
                            analysis_manager.run_correlation_analysis(&stress_tester);

                            // NEW: After analysis, save results to files
                            analysis_manager.save_correlation_results_to_files(
                                "correlation_report", // Base filename prefix
                                [&](int index) { // Lambda function to get name for a given decimal index
                                    std::string chess_idx = MeasurementNamer::to_chess_index(index);
                                    return namer.get_name(chess_idx).value_or("");
                                }
                            );
                        });
                        spdlog::info("Analysis task submitted.");
                    } else {
                        spdlog::warn("Start stress threads before running analysis.");
                    }
                }
                ImGui::SameLine();
                if (ImGui::Button("Reset Stats")) {
                    // Also submit as a task to ensure thread safety.
                    executor.silent_async([&]() {
                       analysis_manager.reset_stats();
                   });
                }

                // Add a small instruction text for the user
                ImGui::Separator();
                ImGui::Text("The new analysis will take several seconds per core. It will stress each core one-by-one.");
                ImGui::Text("Right-click a cell to pin its details window.");
                ImGui::Separator();

                // --- Add checkboxes to control individual stress threads ---
                if (stress_tester.is_running()) {
                    ImGui::Separator();
                    ImGui::TextUnformatted("Active Stress Threads:");

                    // --- NEW BUTTONS TO ENABLE/DISABLE ALL CORES ---
                    ImGui::SameLine();
                    if (ImGui::Button("Enable All")) {
                        for (int i = 0; i < stress_tester.get_core_count(); ++i) {
                            stress_tester.set_thread_busy_state(i, true);
                        }
                    }
                    ImGui::SameLine();
                    if (ImGui::Button("Disable All")) {
                        for (int i = 0; i < stress_tester.get_core_count(); ++i) {
                            stress_tester.set_thread_busy_state(i, false);
                        }
                    }
                    // --- END OF NEW CODE ---

                    for (int i = 0; i < stress_tester.get_core_count(); ++i) {
                        ImGui::SameLine();
                        bool is_busy = stress_tester.get_thread_busy_state(i);
                        std::string label = "C" + std::to_string(i);

                        ImGui::PushID(i);
                        ImGui::PushStyleColor(ImGuiCol_Text, core_colors[i]);
                        // When the checkbox is clicked, it modifies the local 'is_busy' variable
                        if (ImGui::Checkbox(label.c_str(), &is_busy)) {
                            // If a change occurred, notify the stress tester
                            stress_tester.set_thread_busy_state(i, is_busy);
                        }
                        ImGui::PopStyleColor();
                        ImGui::PopID();
                    }
                }
                ImGui::Text("Core Color Legend:"); ImGui::SameLine();
                for (int i=0; i < stress_tester.get_core_count(); ++i) {
                    ImGui::ColorButton(("##corecolor" + std::to_string(i)).c_str(), core_colors[i]);
                    if (ImGui::IsItemHovered()) ImGui::SetTooltip("Core %d", i);
                    ImGui::SameLine();
                }
                ImGui::NewLine();

                // --- Get pre-computed results and render ---
                auto analysis_results2 = analysis_manager.get_analysis_results();

                // --- NEW: Check if a single core is selected for focused coloring ---
                int single_selected_core_id = -1; // -1: none, -2: multiple, >=0: single core ID
                if (stress_tester.is_running()) {
                    int selected_count = 0;
                    for (int i = 0; i < stress_tester.get_core_count(); ++i) {
                        if (stress_tester.get_thread_busy_state(i)) {
                            selected_count++;
                            single_selected_core_id = i; // Store the latest selected core
                        }
                    }
                    if (selected_count > 1) {
                        single_selected_core_id = -2; // Mark as multiple selected
                    } else if (selected_count == 0) {
                        single_selected_core_id = -1; // Mark as none selected
                    }
                }
                // --- END OF NEW CODE ---

                const int num_columns = 16;
                if (ImGui::BeginTable("AnalysisGrid", num_columns, ImGuiTableFlags_Borders | ImGuiTableFlags_SizingFixedFit)) {
                    for (int col = 0; col < num_columns; ++col) {
                        // instead of column numbers, show A, B, C... for first 26 columns
                        if (col < 26) {
                            ImGui::TableSetupColumn(std::string(1, 'A' + col).c_str());
                           // ImGui::TableSetupColumn(("+" + std::to_string(col)).c_str());
                        }
                    }

                    ImGui::TableHeadersRow();

                    for (int i = 0; i < analysis_results2.size(); ++i) {
                        ImGui::PushID(i);
                        if (i % num_columns == 0) ImGui::TableNextRow();
                        ImGui::TableSetColumnIndex(i % num_columns);

<<<<<<< HEAD
                        const CellStats& stats = analysis_results2[i];
                        ImVec4 cell_color = ImVec4(0.1f, 0.1f, 0.1f, 1.0f);

                        // UPDATED: Color the cell based on the TOP correlated core
                        if (!stats.top_correlations.empty() && stats.top_correlations[0].correlation_strength > 0.1f) {
                            const auto& top_corr = stats.top_correlations[0];
                            ImVec4 base_color = core_colors[top_corr.core_id];
                            float h, s, v;
                            ImGui::ColorConvertRGBtoHSV(base_color.x, base_color.y, base_color.z, h, s, v);
                            // Optionally, scale saturation/value by strength
                            s *= top_corr.correlation_strength;
                            ImGui::ColorConvertHSVtoRGB(h, s, v, cell_color.x, cell_color.y, cell_color.z);
=======
                        const CellStats& stats = analysis_results[i];
                        ImVec4 cell_color = ImVec4(0.1f, 0.1f, 0.1f, 1.0f); // Default dark color

                        // --- MODIFIED: Coloring Logic ---
                        if (single_selected_core_id >= 0) {
                            // CASE 1: A single core is selected. Color based on correlation to THAT core.
                            float correlation_with_selected_core = 0.0f;
                            // Find the specific correlation info for the selected core
                            for (const auto& corr : stats.top_correlations) {
                                if (corr.core_id == single_selected_core_id) {
                                    correlation_with_selected_core = corr.correlation_strength;
                                    break;
                                }
                            }

                            if (correlation_with_selected_core > 0.01f) {
                                ImVec4 base_color = core_colors[single_selected_core_id];
                                float h, s, v;
                                ImGui::ColorConvertRGBtoHSV(base_color.x, base_color.y, base_color.z, h, s, v);
                                // Scale saturation by the specific correlation strength
                                s *= correlation_with_selected_core;
                                ImGui::ColorConvertHSVtoRGB(h, s, v, cell_color.x, cell_color.y, cell_color.z);
                            }

                        } else {
                            // CASE 2: Zero or multiple cores selected. Color based on the TOP correlated core (original behavior).
                            if (!stats.top_correlations.empty() && stats.top_correlations[0].correlation_strength > 0.1f) {
                                const auto& top_corr = stats.top_correlations[0];
                                ImVec4 base_color = core_colors[top_corr.core_id];
                                float h, s, v;
                                ImGui::ColorConvertRGBtoHSV(base_color.x, base_color.y, base_color.z, h, s, v);
                                // Scale saturation/value by strength
                                s *= top_corr.correlation_strength;
                                ImGui::ColorConvertHSVtoRGB(h, s, v, cell_color.x, cell_color.y, cell_color.z);
                            }
>>>>>>> dfe9a8e1
                        }
                        // --- END OF MODIFIED LOGIC ---

                        ImGui::TableSetBgColor(ImGuiTableBgTarget_CellBg, ImGui::ColorConvertFloat4ToU32(cell_color));
                        bool is_interesting = stats.get_stddev() > 0.00001f;
                        std::string chess_index = MeasurementNamer::to_chess_index(i);
                        std::string current_name = namer.get_name(chess_index).value_or("");
                        bool has_name = !current_name.empty();

                        ImVec4 text_color = is_interesting ? ImVec4(1.0f, 1.0f, 0.0f, 1.0f)  // Yellow for interesting
                                       : ImGui::GetStyle().Colors[ImGuiCol_Text]; // Default text color otherwise
                        if (has_name) {
                            text_color.y=1.0f;
                        } else {
                            text_color.y=0.0f;
                        }

                        // if (is_interesting) {
                            std::string formatted_text = fmt::format("{:8.2f}", stats.current_val);
                            RenderTextWithOutline(formatted_text.c_str(), text_color);
                        // }
                        // else {
                        //     ImGui::Text("%8.2f", stats.current_val);
                        // }
                        //  Add the pinning logic on right-click
                        if (ImGui::IsItemHovered() && ImGui::IsMouseClicked(ImGuiMouseButton_Right)) {
                            // To prevent adding the same window multiple times, check if it already exists
                            if (std::ranges::find(pinned_cell_indices, i) == pinned_cell_indices.end()) {
                                pinned_cell_indices.push_back(i);
                            }
                        }
                        if (ImGui::IsItemHovered()) {
                            ImGui::BeginTooltip();
                            // UPDATED: Pass the namer object to the render function
                            RenderCellDetails(i, stats, stress_tester, core_colors, namer, false);
                            ImGui::EndTooltip();
                        }
                        ImGui::PopID();
                    }
                    ImGui::EndTable();
                }
                ImGui::EndTabItem();
            }

            ImGui::EndTabBar();
        }
        // --- END: Tab Bar ---

        ImGui::End();

        // Rendering
        ImGui::Render();
        int display_w, display_h;
        glfwGetFramebufferSize(window, &display_w, &display_h);
        glViewport(0, 0, display_w, display_h);
        glClearColor(0.45f, 0.55f, 0.60f, 1.00f);
        glClear(GL_COLOR_BUFFER_BIT);
        ImGui_ImplOpenGL3_RenderDrawData(ImGui::GetDrawData());

        glfwSwapBuffers(window);
    }

    spdlog::info("Exiting main loop...");
    // 6. === Coordinated Shutdown ===
    stop_pipeline = true;  // Signal the pipeline to stop producing tokens
    executor.wait_for_all(); // Wait for all tasks, including the pipeline, to finish
    stress_tester.stop();

    // --- Cleanup ---
    ImGui_ImplOpenGL3_Shutdown();
    ImGui_ImplGlfw_Shutdown();
    ImPlot::DestroyContext();
    ImGui::DestroyContext();

    glfwDestroyWindow(window);
    glfwTerminate();

    spdlog::info("Shutdown complete");
    return 0;
}<|MERGE_RESOLUTION|>--- conflicted
+++ resolved
@@ -39,132 +39,6 @@
 #include <cstring> // For strerror
 
 
-<<<<<<< HEAD
-// NEW: A class to manage loading, saving, and accessing measurement names
-class MeasurementNamer {
-private:
-    std::string filepath_;
-    std::map<std::string, std::string> names_;
-    std::mutex mutex_;
-
-    // Helper to convert chess index to decimal
-    static std::optional<int> from_chess_index(const std::string& chess_index) {
-        if (chess_index.length() < 2 || !std::isalpha(chess_index[0])) {
-            return std::nullopt;
-        }
-        char col_char = std::toupper(chess_index[0]);
-        if (col_char < 'A' || col_char > 'P') {
-            return std::nullopt;
-        }
-        int col = col_char - 'A';
-        try {
-            int row = std::stoi(chess_index.substr(1));
-            return row * 16 + col;
-        } catch (const std::exception&) {
-            return std::nullopt;
-        }
-    }
-
-public:
-    explicit MeasurementNamer(std::string filepath) : filepath_(std::move(filepath)) {
-        load_from_file();
-    }
-
-    // Convert an integer index to its chess notation (e.g., 263 -> "H32")
-    static std::string to_chess_index(int index) {
-        if (index < 0) return "Invalid";
-        char col = 'A' + (index % 16);
-        int row = (index / 16);
-        return fmt::format("{}{}", col, row);
-    }
-
-    // NEW: Parses an index string.
-    // If it starts with a digit, it's treated as a decimal index.
-    // Otherwise, it's treated as a chess index.
-    static std::optional<int> parse_index(const std::string& index_str) {
-        if (index_str.empty()) {
-            return std::nullopt;
-        }
-        if (std::isdigit(index_str[0])) {
-            try {
-                return std::stoi(index_str);
-            } catch (const std::exception&) {
-                return std::nullopt;
-            }
-        } else {
-            return from_chess_index(index_str);
-        }
-    }
-
-    void load_from_file() {
-        std::lock_guard<std::mutex> lock(mutex_);
-        try {
-            toml::table tbl = toml::parse_file(filepath_);
-            if (auto names_table = tbl["names"].as_table()) {
-                for (auto&& [key, val] : *names_table) {
-                    if (val.is_string()) {
-                        names_[std::string(key)] = val.as_string()->get();
-                    }
-                }
-                spdlog::info("Successfully loaded {} names from {}", names_.size(), filepath_);
-            }
-        } catch (const toml::parse_error& err) {
-            spdlog::warn("Could not load names file '{}': {}. A new one will be created on save.", filepath_, err.description());
-        }
-    }
-
-    void save_to_file() {
-        std::lock_guard<std::mutex> lock(mutex_);
-        toml::table names_table;
-        for (const auto& [key, val] : names_) {
-            names_table.insert(key, val);
-        }
-
-        toml::table root_table;
-        root_table.insert("names", names_table);
-
-        std::ofstream file(filepath_);
-        if (file.is_open()) {
-            file << root_table;
-            spdlog::info("Saved names to {}", filepath_);
-        } else {
-            spdlog::error("Failed to open {} for writing.", filepath_);
-        }
-    }
-
-    std::optional<std::string> get_name(const std::string& index_str) {
-        std::optional<int> decimal_index = parse_index(index_str);
-        if (!decimal_index) {
-            return std::nullopt;
-        }
-        std::string chess_index = to_chess_index(*decimal_index);
-
-        std::lock_guard<std::mutex> lock(mutex_);
-        auto it = names_.find(chess_index);
-        if (it != names_.end()) {
-            return it->second;
-        }
-        return std::nullopt;
-    }
-
-    void set_name(const std::string& index_str, const std::string& name) {
-        std::optional<int> decimal_index = parse_index(index_str);
-        if (!decimal_index) {
-            return;
-        }
-        std::string chess_index = to_chess_index(*decimal_index);
-
-        std::lock_guard<std::mutex> lock(mutex_);
-        if (name.empty()) {
-            names_.erase(chess_index);
-        } else {
-            names_[chess_index] = name;
-        }
-    }
-};
-
-=======
->>>>>>> dfe9a8e1
 // Helper function to create a scrolling buffer for plots
 struct ScrollingBuffer {
     int              MaxSize;
@@ -1048,7 +922,7 @@
                 ImGui::NewLine();
 
                 // --- Get pre-computed results and render ---
-                auto analysis_results2 = analysis_manager.get_analysis_results();
+                auto analysis_result = analysis_manager.get_analysis_results();
 
                 // --- NEW: Check if a single core is selected for focused coloring ---
                 int single_selected_core_id = -1; // -1: none, -2: multiple, >=0: single core ID
@@ -1080,25 +954,11 @@
 
                     ImGui::TableHeadersRow();
 
-                    for (int i = 0; i < analysis_results2.size(); ++i) {
+                    for (int i = 0; i < analysis_results.size(); ++i) {
                         ImGui::PushID(i);
                         if (i % num_columns == 0) ImGui::TableNextRow();
                         ImGui::TableSetColumnIndex(i % num_columns);
 
-<<<<<<< HEAD
-                        const CellStats& stats = analysis_results2[i];
-                        ImVec4 cell_color = ImVec4(0.1f, 0.1f, 0.1f, 1.0f);
-
-                        // UPDATED: Color the cell based on the TOP correlated core
-                        if (!stats.top_correlations.empty() && stats.top_correlations[0].correlation_strength > 0.1f) {
-                            const auto& top_corr = stats.top_correlations[0];
-                            ImVec4 base_color = core_colors[top_corr.core_id];
-                            float h, s, v;
-                            ImGui::ColorConvertRGBtoHSV(base_color.x, base_color.y, base_color.z, h, s, v);
-                            // Optionally, scale saturation/value by strength
-                            s *= top_corr.correlation_strength;
-                            ImGui::ColorConvertHSVtoRGB(h, s, v, cell_color.x, cell_color.y, cell_color.z);
-=======
                         const CellStats& stats = analysis_results[i];
                         ImVec4 cell_color = ImVec4(0.1f, 0.1f, 0.1f, 1.0f); // Default dark color
 
@@ -1134,7 +994,6 @@
                                 s *= top_corr.correlation_strength;
                                 ImGui::ColorConvertHSVtoRGB(h, s, v, cell_color.x, cell_color.y, cell_color.z);
                             }
->>>>>>> dfe9a8e1
                         }
                         // --- END OF MODIFIED LOGIC ---
 
