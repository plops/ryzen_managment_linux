#pragma once

#include "analysis.hpp"
#include "stress_tester.hpp"
#include <vector>
#include <mutex>
<<<<<<< HEAD
=======
#include <atomic>
#include <functional> // NEW: For std::function
>>>>>>> dfe9a8e1

// Struct to hold a vector of raw data with its capture timestamp
struct TimestampedData {
    long long timestamp_ns;
    std::vector<float> data;
};

class AnalysisManager {
public:
    AnalysisManager() = default;

    // The GUI thread calls this to get the latest results for rendering.
    std::vector<CellStats> get_analysis_results();

    // The pipeline will call this for each new data packet.
    // CHANGE: Take by const reference to read from the shared buffer without moving.
    void process_data_packet(const TimestampedData& data);

    // This will be called by a task submitted from the GUI.
    // CHANGED: The stress_tester is no longer const, as we need to change its state.
    void run_correlation_analysis(StressTester* stress_tester);
    // This will be called by a task submitted from the GUI.
    void reset_stats();

    // NEW: Save correlation results and statistics to files.
    // get_name_func: A function that takes a decimal index (int) and returns its corresponding string name.
    void save_correlation_results_to_files(
        const std::string& base_filename_prefix,
        std::function<std::string(int index)> get_name_func
    );

private:

    // A helper to update a cell's correlation list after a core is measured.
    void update_or_insert_correlation(CellStats& stats, int core_id, float new_strength);

    // Analysis results remain, protected by a mutex for GUI access.
    std::vector<CellStats> analysis_results_;
    std::mutex results_mutex_;
};<|MERGE_RESOLUTION|>--- conflicted
+++ resolved
@@ -4,11 +4,8 @@
 #include "stress_tester.hpp"
 #include <vector>
 #include <mutex>
-<<<<<<< HEAD
-=======
 #include <atomic>
 #include <functional> // NEW: For std::function
->>>>>>> dfe9a8e1
 
 // Struct to hold a vector of raw data with its capture timestamp
 struct TimestampedData {
